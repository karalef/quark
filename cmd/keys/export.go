package keys

import (
	"github.com/karalef/quark/cmd/cmdio"
	"github.com/karalef/quark/cmd/keyring"
	"github.com/karalef/quark/pack"
	"github.com/urfave/cli/v2"
)

// ExportCMD is the command to export a public keyset to a file.
var ExportCMD = &cli.Command{
	Name:      "export",
	Usage:     "export a public keyset to a file",
	Category:  "key management",
	Aliases:   []string{"exp"},
	ArgsUsage: "<keyset>",
	Flags: []cli.Flag{
		cmdio.FlagArmor,
		cmdio.FlagOutput,
		cmdio.FlagInput,
		&cli.BoolFlag{
			Name:    "secret",
			Usage:   "export private keyset",
			Aliases: []string{"s"},
		},
	},
	Action: export,
}

func export(ctx *cli.Context) (err error) {
	if !ctx.Args().Present() {
		return cli.ShowCommandHelp(ctx, "export")
	}

	query := ctx.Args().First()
	if ctx.Bool("secret") {
<<<<<<< HEAD
		err = expKeyset(keyring.FindPrivate, pack.Private, pack.BlockTypePrivate, query)
	} else {
		err = expKeyset(keyring.Find, pack.Public, pack.BlockTypePublic, query)
=======
		id, err = expKeyset(keyring.FindPrivate, query)
	} else {
		id, err = expKeyset(keyring.Find, query)
>>>>>>> 001cf4a6
	}
	if err != nil {
		return err
	}

	return nil
}

<<<<<<< HEAD
func expKeyset[T keyring.Keyset](find func(string) (T, error), packer pack.Packer[T], blockType, query string) error {
=======
func expKeyset[T keyring.Keyset](find func(string) (T, error), query string) (string, error) {
>>>>>>> 001cf4a6
	ks, err := find(query)
	if err != nil {
		return err
	}

	output, err := cmdio.Output(ks.PacketTag().BlockType())
	if err != nil {
		return err
	}
	defer output.Close()

<<<<<<< HEAD
	return packer(output, ks)
=======
	return ks.ID().String(), pack.Pack(output, ks)
>>>>>>> 001cf4a6
}<|MERGE_RESOLUTION|>--- conflicted
+++ resolved
@@ -34,28 +34,12 @@
 
 	query := ctx.Args().First()
 	if ctx.Bool("secret") {
-<<<<<<< HEAD
-		err = expKeyset(keyring.FindPrivate, pack.Private, pack.BlockTypePrivate, query)
-	} else {
-		err = expKeyset(keyring.Find, pack.Public, pack.BlockTypePublic, query)
-=======
-		id, err = expKeyset(keyring.FindPrivate, query)
-	} else {
-		id, err = expKeyset(keyring.Find, query)
->>>>>>> 001cf4a6
+		return expKeyset(keyring.FindPrivate, query)
 	}
-	if err != nil {
-		return err
-	}
-
-	return nil
+	return expKeyset(keyring.Find, query)
 }
 
-<<<<<<< HEAD
-func expKeyset[T keyring.Keyset](find func(string) (T, error), packer pack.Packer[T], blockType, query string) error {
-=======
-func expKeyset[T keyring.Keyset](find func(string) (T, error), query string) (string, error) {
->>>>>>> 001cf4a6
+func expKeyset[T keyring.Keyset](find func(string) (T, error), query string) error {
 	ks, err := find(query)
 	if err != nil {
 		return err
@@ -67,9 +51,5 @@
 	}
 	defer output.Close()
 
-<<<<<<< HEAD
-	return packer(output, ks)
-=======
-	return ks.ID().String(), pack.Pack(output, ks)
->>>>>>> 001cf4a6
+	return pack.Pack(output, ks)
 }